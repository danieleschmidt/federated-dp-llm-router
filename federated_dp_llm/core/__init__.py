--- conflicted
+++ resolved
@@ -1,27 +1,23 @@
+```python
 """Core privacy and differential privacy components."""
 
 from .privacy_accountant import PrivacyAccountant, DPConfig
 from .secure_aggregation import SecureAggregator
-<<<<<<< HEAD
 
-# Conditional import for model sharding (requires torch)
+# Conditional imports for optional dependencies
+__all__ = ["PrivacyAccountant", "DPConfig", "SecureAggregator"]
+
+# Model sharding (requires torch)
 try:
     from .model_sharding import ModelSharder, ShardingStrategy
-    __all__ = ["PrivacyAccountant", "DPConfig", "SecureAggregator", "ModelSharder", "ShardingStrategy"]
+    __all__.extend(["ModelSharder", "ShardingStrategy"])
 except ImportError:
-    __all__ = ["PrivacyAccountant", "DPConfig", "SecureAggregator"]
-=======
-from .model_sharding import ModelSharder
-from .model_service import ModelService, InferenceRequest, InferenceResponse, get_model_service
+    pass
 
-__all__ = [
-    "PrivacyAccountant", 
-    "DPConfig", 
-    "SecureAggregator", 
-    "ModelSharder",
-    "ModelService",
-    "InferenceRequest",
-    "InferenceResponse",
-    "get_model_service"
-]
->>>>>>> 3c0ba909
+# Model service components
+try:
+    from .model_service import ModelService, InferenceRequest, InferenceResponse, get_model_service
+    __all__.extend(["ModelService", "InferenceRequest", "InferenceResponse", "get_model_service"])
+except ImportError:
+    pass
+```